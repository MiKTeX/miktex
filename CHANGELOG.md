# MiKTeX Change Log

## NEXT

### Upgraded programs

* dvipdfmx 20170806, XeTeX
  Support /Rotate in PDF image inclusion

### Upgraded libraries

* FreeType 2.8.1
<<<<<<< HEAD
* Poppler 0.59.0
=======
* HarfBuzz 1.5.1
>>>>>>> ac14282f

### Bug fixes

* [4](https://github.com/MiKTeX/miktex/issues/4): `xdvipdfmx` with options supplied as `output-driver` to XeLaTeX results in `can't write on file` error
* [5](https://github.com/MiKTeX/miktex/issues/5): Package manager "Miktex encountered an internal error" *[windows]*
* [2618](https://sourceforge.net/p/miktex/bugs/2618/): Unknown filter "JPXDecode" Syntax Error
* [2620](https://sourceforge.net/p/miktex/bugs/2620/): xetex can't input files with BOM anymore
* [2622](https://sourceforge.net/p/miktex/bugs/2622/): shell commands are not executed correctly
* [2624](https://sourceforge.net/p/miktex/bugs/2624/): Problem with \pdfresettimer & \pdfelapsedtime
* [2625](https://sourceforge.net/p/miktex/bugs/2625/): Package installation fails as normal user account

## 2.9.6400 - 2017-07-31

### New programs

* asy: asymptote - 2D and 3D TeX-Aware Vector Graphics Language
* lacheck: a consistency checker checker for LaTeX documents

### Upgraded programs

* autosp 2017-07-14

### Upgraded libraries

* cairo 1.4.10
* fontconfig 2.12.3
* FreeType 2.8
* graphite2 1.3.10
* HarfBuzz 1.4.7
* libcurl 7.54.1
* libpng 1.6.30
* teckit 2.5.7
* zzip 0.13.66

### Ubuntu 16.04 / Linux Mint 18.x

It is now possible to install MiKTeX on Ubuntu 16.04 64-bit and Linux Mint 18.x 64-bit:

    sudo apt-key adv --keyserver hkp://keyserver.ubuntu.com:80 --recv-keys D6BC243565B2087BC3F897C9277A7293F59E4889
    echo "deb http://miktex.org/download/ubuntu xenial universe" | sudo tee /etc/apt/sources.list.d/miktex.list
    sudo apt-get update
    sudo apt-get install miktex

See [this howto](https://miktex.org/howto/install-miktex-unx) for more info.

### Dockerized build environments

The MiKTeX build environment has been dockerized for the following
Linux distros:

* [Ubuntu 16.04](https://github.com/MiKTeX/docker-miktex-build-xenial)
* [Debian 9](https://github.com/MiKTeX/docker-miktex-build-stretch)
* [Fedora 25](https://github.com/MiKTeX/docker-miktex-build-fedora-25)

This makes it possible to build MiKTeX using Docker.  No build tools
required.

For example, to build MiKTeX for Debian 9:

    mkdir -p /tmp/miktex
    curl -fsSL https://miktex.org/download/ctan/systems/win32/miktex/source/miktex-2.9.tar.xz | \
      tar -xJ --strip-components=1 -C /tmp/miktex
    docker pull miktex/miktex-build-stretch
    docker run --rm -t \
      -v /tmp/miktex:/miktex/source:ro \
      -v `pwd`:/miktex/build:rw \
      miktex/miktex-build-stretch

### Closed feature requets

* [345](https://sourceforge.net/p/miktex/feature-requests/345/): Build pdftocairo with libpng support 
* [346](https://sourceforge.net/p/miktex/feature-requests/346/): Include Asymptote 

### Bug fixes

* dvipdfmx: warning: Ignore invalid attribute dictionary

## 2.9.6350 - 2017-06-03

### New programs

* axohelp: a helper utility for the [axodraw2 package](https://miktex.org/packages/axodraw2).

### Upgraded programs

* TeXworks 0.6.2

### Changed programs

* dvipdfmx
  - Support additional length units
* pdfTeX
  - Adding SyncTeX support to `\pdfxform`
  
### Upgraded libraries

* HarfBuzz 1.4.6
* libcurl 7.54.0
* LibreSSL 2.5.3
* Poppler 0.55.0

### macOS support

It is now possible to install MiKTeX via the Homebrew package manager:

    /usr/bin/ruby -e "$(curl -fsSL https://raw.githubusercontent.com/Homebrew/install/master/install)"
    brew tap miktex/miktex
    brew install miktex

See [this howto](https://miktex.org/howto/install-miktex-mac) for more info.

### Bug fixes

* [2604](https://sourceforge.net/p/miktex/bugs/2604/): Report clearly when repository servers are intentionally offline

## 2.9.6300 - 2017-04-25

### New programs

* [autosp](https://miktex.org/packages/autosp) - a preprocessor that generates note-spacing commands for MusiXTeX scores
* [Gregorio](http://gregorio-project.github.io) - convert from gabc to GregorioTeX

### Upgraded programs

* Dvisvgm 2.1.3
* LuaTeX 1.0.4
* pdfTeX 1.40.18
* XeTeX 0.99998

### Changed programs

* LuaTeX
  - New option: [--include-directory=DIR](https://docs.miktex.org/manual/luatex.html#luatex-include-directory)

### New platforms

It is possible to build this release on [Linux](https://miktex.org/howto/build-unx) and [macOS](https://miktex.org/howto/build-mac).

### Bug fixes

* [2570](https://sourceforge.net/p/miktex/bugs/2570/): pdflatex doesn't ignore BOM (byte order mark)
* [2579](https://sourceforge.net/p/miktex/bugs/2579/): xelatex adds unwanted stuff to stdin at the end of the compilation
* [2580](https://sourceforge.net/p/miktex/bugs/2580/): wrong output to stdin when using lualatex
* [2581](https://sourceforge.net/p/miktex/bugs/2581/): epstopdf creates .eps.pdf file instead of .pdf as in TeXLive
* [2586](https://sourceforge.net/p/miktex/bugs/2586/): Bis: lualatex.exe fails if the profil name has non ASCII characters
* [2591](https://sourceforge.net/p/miktex/bugs/2591/): Noto fonts not listed in MO font list
* [2593](https://sourceforge.net/p/miktex/bugs/2593/): luatex can't include colors of a plot
<|MERGE_RESOLUTION|>--- conflicted
+++ resolved
@@ -1,164 +1,161 @@
-# MiKTeX Change Log
-
-## NEXT
-
-### Upgraded programs
-
-* dvipdfmx 20170806, XeTeX
-  Support /Rotate in PDF image inclusion
-
-### Upgraded libraries
-
-* FreeType 2.8.1
-<<<<<<< HEAD
-* Poppler 0.59.0
-=======
-* HarfBuzz 1.5.1
->>>>>>> ac14282f
-
-### Bug fixes
-
-* [4](https://github.com/MiKTeX/miktex/issues/4): `xdvipdfmx` with options supplied as `output-driver` to XeLaTeX results in `can't write on file` error
-* [5](https://github.com/MiKTeX/miktex/issues/5): Package manager "Miktex encountered an internal error" *[windows]*
-* [2618](https://sourceforge.net/p/miktex/bugs/2618/): Unknown filter "JPXDecode" Syntax Error
-* [2620](https://sourceforge.net/p/miktex/bugs/2620/): xetex can't input files with BOM anymore
-* [2622](https://sourceforge.net/p/miktex/bugs/2622/): shell commands are not executed correctly
-* [2624](https://sourceforge.net/p/miktex/bugs/2624/): Problem with \pdfresettimer & \pdfelapsedtime
-* [2625](https://sourceforge.net/p/miktex/bugs/2625/): Package installation fails as normal user account
-
-## 2.9.6400 - 2017-07-31
-
-### New programs
-
-* asy: asymptote - 2D and 3D TeX-Aware Vector Graphics Language
-* lacheck: a consistency checker checker for LaTeX documents
-
-### Upgraded programs
-
-* autosp 2017-07-14
-
-### Upgraded libraries
-
-* cairo 1.4.10
-* fontconfig 2.12.3
-* FreeType 2.8
-* graphite2 1.3.10
-* HarfBuzz 1.4.7
-* libcurl 7.54.1
-* libpng 1.6.30
-* teckit 2.5.7
-* zzip 0.13.66
-
-### Ubuntu 16.04 / Linux Mint 18.x
-
-It is now possible to install MiKTeX on Ubuntu 16.04 64-bit and Linux Mint 18.x 64-bit:
-
-    sudo apt-key adv --keyserver hkp://keyserver.ubuntu.com:80 --recv-keys D6BC243565B2087BC3F897C9277A7293F59E4889
-    echo "deb http://miktex.org/download/ubuntu xenial universe" | sudo tee /etc/apt/sources.list.d/miktex.list
-    sudo apt-get update
-    sudo apt-get install miktex
-
-See [this howto](https://miktex.org/howto/install-miktex-unx) for more info.
-
-### Dockerized build environments
-
-The MiKTeX build environment has been dockerized for the following
-Linux distros:
-
-* [Ubuntu 16.04](https://github.com/MiKTeX/docker-miktex-build-xenial)
-* [Debian 9](https://github.com/MiKTeX/docker-miktex-build-stretch)
-* [Fedora 25](https://github.com/MiKTeX/docker-miktex-build-fedora-25)
-
-This makes it possible to build MiKTeX using Docker.  No build tools
-required.
-
-For example, to build MiKTeX for Debian 9:
-
-    mkdir -p /tmp/miktex
-    curl -fsSL https://miktex.org/download/ctan/systems/win32/miktex/source/miktex-2.9.tar.xz | \
-      tar -xJ --strip-components=1 -C /tmp/miktex
-    docker pull miktex/miktex-build-stretch
-    docker run --rm -t \
-      -v /tmp/miktex:/miktex/source:ro \
-      -v `pwd`:/miktex/build:rw \
-      miktex/miktex-build-stretch
-
-### Closed feature requets
-
-* [345](https://sourceforge.net/p/miktex/feature-requests/345/): Build pdftocairo with libpng support 
-* [346](https://sourceforge.net/p/miktex/feature-requests/346/): Include Asymptote 
-
-### Bug fixes
-
-* dvipdfmx: warning: Ignore invalid attribute dictionary
-
-## 2.9.6350 - 2017-06-03
-
-### New programs
-
-* axohelp: a helper utility for the [axodraw2 package](https://miktex.org/packages/axodraw2).
-
-### Upgraded programs
-
-* TeXworks 0.6.2
-
-### Changed programs
-
-* dvipdfmx
-  - Support additional length units
-* pdfTeX
-  - Adding SyncTeX support to `\pdfxform`
-  
-### Upgraded libraries
-
-* HarfBuzz 1.4.6
-* libcurl 7.54.0
-* LibreSSL 2.5.3
-* Poppler 0.55.0
-
-### macOS support
-
-It is now possible to install MiKTeX via the Homebrew package manager:
-
-    /usr/bin/ruby -e "$(curl -fsSL https://raw.githubusercontent.com/Homebrew/install/master/install)"
-    brew tap miktex/miktex
-    brew install miktex
-
-See [this howto](https://miktex.org/howto/install-miktex-mac) for more info.
-
-### Bug fixes
-
-* [2604](https://sourceforge.net/p/miktex/bugs/2604/): Report clearly when repository servers are intentionally offline
-
-## 2.9.6300 - 2017-04-25
-
-### New programs
-
-* [autosp](https://miktex.org/packages/autosp) - a preprocessor that generates note-spacing commands for MusiXTeX scores
-* [Gregorio](http://gregorio-project.github.io) - convert from gabc to GregorioTeX
-
-### Upgraded programs
-
-* Dvisvgm 2.1.3
-* LuaTeX 1.0.4
-* pdfTeX 1.40.18
-* XeTeX 0.99998
-
-### Changed programs
-
-* LuaTeX
-  - New option: [--include-directory=DIR](https://docs.miktex.org/manual/luatex.html#luatex-include-directory)
-
-### New platforms
-
-It is possible to build this release on [Linux](https://miktex.org/howto/build-unx) and [macOS](https://miktex.org/howto/build-mac).
-
-### Bug fixes
-
-* [2570](https://sourceforge.net/p/miktex/bugs/2570/): pdflatex doesn't ignore BOM (byte order mark)
-* [2579](https://sourceforge.net/p/miktex/bugs/2579/): xelatex adds unwanted stuff to stdin at the end of the compilation
-* [2580](https://sourceforge.net/p/miktex/bugs/2580/): wrong output to stdin when using lualatex
-* [2581](https://sourceforge.net/p/miktex/bugs/2581/): epstopdf creates .eps.pdf file instead of .pdf as in TeXLive
-* [2586](https://sourceforge.net/p/miktex/bugs/2586/): Bis: lualatex.exe fails if the profil name has non ASCII characters
-* [2591](https://sourceforge.net/p/miktex/bugs/2591/): Noto fonts not listed in MO font list
-* [2593](https://sourceforge.net/p/miktex/bugs/2593/): luatex can't include colors of a plot
+# MiKTeX Change Log
+
+## NEXT
+
+### Upgraded programs
+
+* dvipdfmx 20170806, XeTeX
+  Support /Rotate in PDF image inclusion
+
+### Upgraded libraries
+
+* FreeType 2.8.1
+* HarfBuzz 1.5.1
+* Poppler 0.59.0
+
+### Bug fixes
+
+* [4](https://github.com/MiKTeX/miktex/issues/4): `xdvipdfmx` with options supplied as `output-driver` to XeLaTeX results in `can't write on file` error
+* [5](https://github.com/MiKTeX/miktex/issues/5): Package manager "Miktex encountered an internal error" *[windows]*
+* [2618](https://sourceforge.net/p/miktex/bugs/2618/): Unknown filter "JPXDecode" Syntax Error
+* [2620](https://sourceforge.net/p/miktex/bugs/2620/): xetex can't input files with BOM anymore
+* [2622](https://sourceforge.net/p/miktex/bugs/2622/): shell commands are not executed correctly
+* [2624](https://sourceforge.net/p/miktex/bugs/2624/): Problem with \pdfresettimer & \pdfelapsedtime
+* [2625](https://sourceforge.net/p/miktex/bugs/2625/): Package installation fails as normal user account
+
+## 2.9.6400 - 2017-07-31
+
+### New programs
+
+* asy: asymptote - 2D and 3D TeX-Aware Vector Graphics Language
+* lacheck: a consistency checker checker for LaTeX documents
+
+### Upgraded programs
+
+* autosp 2017-07-14
+
+### Upgraded libraries
+
+* cairo 1.4.10
+* fontconfig 2.12.3
+* FreeType 2.8
+* graphite2 1.3.10
+* HarfBuzz 1.4.7
+* libcurl 7.54.1
+* libpng 1.6.30
+* teckit 2.5.7
+* zzip 0.13.66
+
+### Ubuntu 16.04 / Linux Mint 18.x
+
+It is now possible to install MiKTeX on Ubuntu 16.04 64-bit and Linux Mint 18.x 64-bit:
+
+    sudo apt-key adv --keyserver hkp://keyserver.ubuntu.com:80 --recv-keys D6BC243565B2087BC3F897C9277A7293F59E4889
+    echo "deb http://miktex.org/download/ubuntu xenial universe" | sudo tee /etc/apt/sources.list.d/miktex.list
+    sudo apt-get update
+    sudo apt-get install miktex
+
+See [this howto](https://miktex.org/howto/install-miktex-unx) for more info.
+
+### Dockerized build environments
+
+The MiKTeX build environment has been dockerized for the following
+Linux distros:
+
+* [Ubuntu 16.04](https://github.com/MiKTeX/docker-miktex-build-xenial)
+* [Debian 9](https://github.com/MiKTeX/docker-miktex-build-stretch)
+* [Fedora 25](https://github.com/MiKTeX/docker-miktex-build-fedora-25)
+
+This makes it possible to build MiKTeX using Docker.  No build tools
+required.
+
+For example, to build MiKTeX for Debian 9:
+
+    mkdir -p /tmp/miktex
+    curl -fsSL https://miktex.org/download/ctan/systems/win32/miktex/source/miktex-2.9.tar.xz | \
+      tar -xJ --strip-components=1 -C /tmp/miktex
+    docker pull miktex/miktex-build-stretch
+    docker run --rm -t \
+      -v /tmp/miktex:/miktex/source:ro \
+      -v `pwd`:/miktex/build:rw \
+      miktex/miktex-build-stretch
+
+### Closed feature requets
+
+* [345](https://sourceforge.net/p/miktex/feature-requests/345/): Build pdftocairo with libpng support 
+* [346](https://sourceforge.net/p/miktex/feature-requests/346/): Include Asymptote 
+
+### Bug fixes
+
+* dvipdfmx: warning: Ignore invalid attribute dictionary
+
+## 2.9.6350 - 2017-06-03
+
+### New programs
+
+* axohelp: a helper utility for the [axodraw2 package](https://miktex.org/packages/axodraw2).
+
+### Upgraded programs
+
+* TeXworks 0.6.2
+
+### Changed programs
+
+* dvipdfmx
+  - Support additional length units
+* pdfTeX
+  - Adding SyncTeX support to `\pdfxform`
+  
+### Upgraded libraries
+
+* HarfBuzz 1.4.6
+* libcurl 7.54.0
+* LibreSSL 2.5.3
+* Poppler 0.55.0
+
+### macOS support
+
+It is now possible to install MiKTeX via the Homebrew package manager:
+
+    /usr/bin/ruby -e "$(curl -fsSL https://raw.githubusercontent.com/Homebrew/install/master/install)"
+    brew tap miktex/miktex
+    brew install miktex
+
+See [this howto](https://miktex.org/howto/install-miktex-mac) for more info.
+
+### Bug fixes
+
+* [2604](https://sourceforge.net/p/miktex/bugs/2604/): Report clearly when repository servers are intentionally offline
+
+## 2.9.6300 - 2017-04-25
+
+### New programs
+
+* [autosp](https://miktex.org/packages/autosp) - a preprocessor that generates note-spacing commands for MusiXTeX scores
+* [Gregorio](http://gregorio-project.github.io) - convert from gabc to GregorioTeX
+
+### Upgraded programs
+
+* Dvisvgm 2.1.3
+* LuaTeX 1.0.4
+* pdfTeX 1.40.18
+* XeTeX 0.99998
+
+### Changed programs
+
+* LuaTeX
+  - New option: [--include-directory=DIR](https://docs.miktex.org/manual/luatex.html#luatex-include-directory)
+
+### New platforms
+
+It is possible to build this release on [Linux](https://miktex.org/howto/build-unx) and [macOS](https://miktex.org/howto/build-mac).
+
+### Bug fixes
+
+* [2570](https://sourceforge.net/p/miktex/bugs/2570/): pdflatex doesn't ignore BOM (byte order mark)
+* [2579](https://sourceforge.net/p/miktex/bugs/2579/): xelatex adds unwanted stuff to stdin at the end of the compilation
+* [2580](https://sourceforge.net/p/miktex/bugs/2580/): wrong output to stdin when using lualatex
+* [2581](https://sourceforge.net/p/miktex/bugs/2581/): epstopdf creates .eps.pdf file instead of .pdf as in TeXLive
+* [2586](https://sourceforge.net/p/miktex/bugs/2586/): Bis: lualatex.exe fails if the profil name has non ASCII characters
+* [2591](https://sourceforge.net/p/miktex/bugs/2591/): Noto fonts not listed in MO font list
+* [2593](https://sourceforge.net/p/miktex/bugs/2593/): luatex can't include colors of a plot
--- conflicted
+++ resolved
@@ -1454,8 +1454,6 @@
 endif()
 
 if(USE_SYSTEM_FREETYPE2)
-  message(INFO "FREETYPE_LIBRARY: ${FREETYPE_LIBRARY}")
-  message(INFO "FREETYPE_INCLUDE_DIRS: ${FREETYPE_INCLUDE_DIRS}")
   get_filename_component(suffix ${FREETYPE_LIBRARY} EXT)
   if (suffix STREQUAL CMAKE_SHARED_LIBRARY_SUFFIX)
     add_library(MiKTeX::Imported::FREETYPE2 SHARED IMPORTED)
@@ -1539,26 +1537,6 @@
   add_subdirectory(${MIKTEX_REL_FONTCONFIG_DIR})
 endif()
 
-<<<<<<< HEAD
-if(USE_SYSTEM_FREETYPE2)
-  get_filename_component(suffix ${FREETYPE_LIBRARY} EXT)
-  if (suffix STREQUAL CMAKE_SHARED_LIBRARY_SUFFIX)
-    add_library(MiKTeX::Imported::FREETYPE2 SHARED IMPORTED)
-  else()
-    add_library(MiKTeX::Imported::FREETYPE2 STATIC IMPORTED)
-  endif()
-  set_target_properties(MiKTeX::Imported::FREETYPE2
-    PROPERTIES
-      IMPORTED_LOCATION "${FREETYPE_LIBRARY}"
-      INTERFACE_COMPILE_DEFINITIONS "HAVE_FT2BUILD_H=1;HAVE_LIBFREETYPE=1"
-      INTERFACE_INCLUDE_DIRECTORIES "${FREETYPE_INCLUDE_DIRS}"
-  )
-else()
-  add_subdirectory(${MIKTEX_REL_FREETYPE2_DIR})
-endif()
-
-=======
->>>>>>> 6fda87e1
 if(USE_SYSTEM_FRIBIDI)
   get_filename_component(suffix ${FRIBIDI_LIBRARY} EXT)
   if (suffix STREQUAL CMAKE_SHARED_LIBRARY_SUFFIX)

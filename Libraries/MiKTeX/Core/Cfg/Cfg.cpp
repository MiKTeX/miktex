/* cfg.cpp: configuration files

   Copyright (C) 1996-2016 Christian Schenk

   This file is part of the MiKTeX Core Library.

   The MiKTeX Core Library is free software; you can redistribute it
   and/or modify it under the terms of the GNU General Public License
   as published by the Free Software Foundation; either version 2, or
   (at your option) any later version.

   The MiKTeX Core Library is distributed in the hope that it will be
   useful, but WITHOUT ANY WARRANTY; without even the implied warranty
   of MERCHANTABILITY or FITNESS FOR A PARTICULAR PURPOSE.  See the
   GNU General Public License for more details.

   You should have received a copy of the GNU General Public License
   along with the MiKTeX Core Library; if not, write to the Free
   Software Foundation, 59 Temple Place - Suite 330, Boston, MA
   02111-1307, USA. */

#include "StdAfx.h"

#include "internal.h"

#include "miktex/Core/CSVList.h"
#include "miktex/Core/Cfg.h"
#include "miktex/Core/Registry.h"
#include "miktex/Core/StreamReader.h"
#include "miktex/Core/StreamWriter.h"

#include "Utils/inliners.h"

using namespace MiKTeX::Core;
using namespace MiKTeX::Trace;
using namespace MiKTeX::Util;
using namespace std;

#define FATAL_CFG_ERROR(message) \
  MIKTEX_FATAL_ERROR_2(T_("A MiKTeX configuration file could not be loaded."), "file", currentFile.ToString(), "line", std::to_string(lineno), "error", message)

const char COMMENT_CHAR = ';';
const char * const COMMENT_CHAR_STR = ";";

const char * const EMSA_ = "EMSA1(SHA-256)";

MIKTEXSTATICFUNC(bool) EndsWith(const string & s, const string & suffix)
{
  return s.length() >= suffix.length() &&
    s.compare(s.length() - suffix.length(), suffix.length(), suffix) == 0;
}

MIKTEXSTATICFUNC(string &) Trim(string & str)
{
  const char * whitespace = " \t\r\n";
  size_t pos = str.find_last_not_of(whitespace);
  if (pos != string::npos)
  {
    str.erase(pos + 1);
  }
  pos = str.find_first_not_of(whitespace);
  if (pos == string::npos)
  {
    str.erase();
  }
  else
  {
    str.erase(0, pos);
  }
  return str;
}

class CfgValue : public Cfg::Value
{
public:
  string name;

public:
  string lookupName;

public:
  string value;

public:
  string documentation;

public:
<<<<<<< HEAD
  vector<string> value;
=======
  bool commentedOut = false;

private:
  enum { INITIAL_VALUE_SIZE = 256 };
>>>>>>> 64a86176

public:
  CfgValue()
  {
  }

public:
  CfgValue(const string & name, const string & lookupName, const string & value, const string & documentation, bool isCommentedOut) :
    name(name), lookupName(lookupName), value{ value }, documentation(documentation), commentedOut(isCommentedOut)
  {
  }

public:
  string MIKTEXTHISCALL GetName() const override
  {
    return name;
  }

public:
  bool IsMultiValue() const
  {
    return EndsWith(name, "[]");
  }

public:
  string MIKTEXTHISCALL GetValue() const override
  {
    if (IsMultiValue())
    {
      MIKTEX_UNEXPECTED();
    }
    return value.empty() ? "" : value.front();
  }

public:
  vector<string> MIKTEXTHISCALL GetMultiValue() const override
  {
    if (!IsMultiValue())
    {
      MIKTEX_UNEXPECTED();
    }
    return value;
  }

public:
  string MIKTEXTHISCALL GetDocumentation() const override
  {
    return documentation;
  }

public:
  bool IsCommentedOut() const override
  {
    return commentedOut;
  }
};

inline bool operator< (const CfgValue & lhs, const CfgValue & rhs)
{
  return lhs.lookupName < rhs.lookupName;
}

typedef unordered_map<string, shared_ptr<CfgValue>> ValueMap;

class CfgKey : public Cfg::Key
{
public:
  ValueMap valueMap;

public:
  CfgKey()
  {
  }

public:
  CfgKey(const string & name, const string & lookupName) :
    name(name), lookupName(lookupName)
  {
  }

private:
  string name;

public:
  string lookupName;

public:
  string MIKTEXTHISCALL GetName() const override
  {
    return name;
  }

public:
  shared_ptr<Cfg::Value> MIKTEXTHISCALL GetValue(const string & valueName) const override
  {
    ValueMap::const_iterator it = valueMap.find(Utils::MakeLower(valueName));
    if (it == valueMap.end())
    {
      return nullptr;
    }
    return it->second;
  }

public:
  vector<shared_ptr<Cfg::Value>> MIKTEXTHISCALL GetValues() const override
  {
    vector<shared_ptr<Cfg::Value>> values;
    for (const auto & p : valueMap)
    {
      values.push_back(p.second);
    }
    return values;
  }

private:
  ValueMap::iterator iter = valueMap.end();

public:
  void WriteValues(StreamWriter & writer);
};

inline bool operator< (const CfgKey & lhs, const CfgKey & rhs)
{
  return lhs.lookupName < rhs.lookupName;
}

static const char * const knownSearchPathValues[] = {
  "path",
  "extensions",
  MIKTEX_REGVAL_COMMON_ROOTS,
  MIKTEX_REGVAL_USER_ROOTS,
};

bool IsSearchPathValue(const string & valueName)
{
  for (int idx = 0; idx != sizeof(knownSearchPathValues) / sizeof(knownSearchPathValues[0]); ++idx)
  {
    if (Utils::EqualsIgnoreCase(valueName, knownSearchPathValues[idx]))
    {
      return true;
    }
  }
  return false;
}

void CfgKey::WriteValues(StreamWriter & writer)
{
  bool isKeyWritten = false;
  for (ValueMap::iterator it = valueMap.begin(); it != valueMap.end(); ++it)
  {
    if (!isKeyWritten)
    {
      writer.WriteLine();
      writer.WriteFormattedLine("[%s]", name.c_str());
      isKeyWritten = true;
    }
    if (!it->second->documentation.empty())
    {
      writer.WriteLine();
      bool start = true;
      for (string::const_iterator it2 = it->second->documentation.begin(); it2 != it->second->documentation.end(); ++it2)
      {
        if (start)
        {
          writer.WriteFormatted("%c%c ", COMMENT_CHAR, COMMENT_CHAR);
        }
        writer.Write(*it2);
        start = (*it2 == '\n');
      }
      if (!start)
      {
        writer.WriteLine();
      }
    }
    if (it->second->value.empty())
    {
      writer.WriteFormattedLine("%s%s=",
        it->second->commentedOut ? COMMENT_CHAR_STR : "",
        it->second->name.c_str());
    }
    else if (it->second->IsMultiValue())
    {
      for (const string & val : it->second->value)
      {
        writer.WriteFormattedLine("%s%s=%s",
          it->second->commentedOut ? COMMENT_CHAR_STR : "",
          it->second->name.c_str(),
          val.c_str());
      }
    }
    else if (IsSearchPathValue(it->second->name) && it->second->value.front().find_first_of(PATH_DELIMITER) != string::npos)
    {
      writer.WriteFormattedLine("%s%s=",
        it->second->commentedOut ? COMMENT_CHAR_STR : "",
        it->second->name.c_str());
      for (CSVList root(it->second->value.front(), PATH_DELIMITER); root.GetCurrent() != nullptr; ++root)
      {
        writer.WriteFormattedLine("%s%s;=%s",
          it->second->commentedOut ? COMMENT_CHAR_STR : "",
          it->second->name.c_str(),
          root.GetCurrent());
      }
    }
    else
    {
      writer.WriteFormattedLine("%s%s=%s",
        it->second->commentedOut ? COMMENT_CHAR_STR : "",
        it->second->name.c_str(),
        it->second->value.front().c_str());
    }
  }
}

typedef unordered_map<string, shared_ptr<CfgKey>> KeyMap;

class CfgImpl : public Cfg
{
public:
  bool MIKTEXTHISCALL Empty() const override;

public:
  MD5 MIKTEXTHISCALL GetDigest() const override;

public:
  string MIKTEXTHISCALL GetValue(const string & keyName, const string & valueName) const override;

public:
  bool MIKTEXTHISCALL TryGetValue(const string & keyName, const string & valueName, string & value) const override;

public:
  bool MIKTEXTHISCALL TryGetValue(const string & keyName, const string & valueName, PathName & path) const override;

public:
  bool MIKTEXTHISCALL TryGetValue(const string & keyName, const string & valueName, vector<string> & value) const override;

public:
  void MIKTEXTHISCALL SetModified(bool b) override;

public:
  bool MIKTEXTHISCALL IsModified() const override;

public:
  void MIKTEXTHISCALL PutValue(const string & keyName, const string & valueName, const string & value) override;

public:
  void MIKTEXTHISCALL PutValue(const string & keyName, const string & valueName, const string & value, const string & documentation, bool commentedOut) override;

public:
  void MIKTEXTHISCALL Read(const PathName & path) override
  {
    Read(path, false);
  }

public:
  void MIKTEXTHISCALL Write(const PathName & path) override
  {
    Write(path, T_("DO NOT EDIT THIS FILE!"));
  }

public:
  void MIKTEXTHISCALL Write(const PathName & path, const string & header) override
  {
    Write(path, header, nullptr);
  }

public:
  vector<shared_ptr<Key>> GetKeys() override
  {
    vector<shared_ptr<Cfg::Key>> keys;
    for (const auto & p : keyMap)
    {
      keys.push_back(p.second);
    }
    return keys;
  }

public:
  shared_ptr<Key> MIKTEXTHISCALL FirstKey() override;

public:
  shared_ptr<Key> MIKTEXTHISCALL NextKey() override;

public:
  void MIKTEXTHISCALL DeleteKey(const string & keyName) override;

public:
  void MIKTEXTHISCALL DeleteValue(const string & keyName, const string & valueName) override;

public:
  void MIKTEXTHISCALL Read(const PathName & path, bool mustBeSigned) override;

public:
  bool MIKTEXTHISCALL IsSigned() const override
  {
    return signature.size() > 0;
  }

public:
  void MIKTEXTHISCALL Write(const PathName & path, const string & header, IPrivateKeyProvider * pPrivateKeyProvider) override;

private:
  void Read(const PathName & path, const string & defaultKeyName, int level, bool mustBeSigned);

private:
  enum PutMode {
    None,
    Append,
    SearchPathAppend
  };

private:
  bool ParseValueDefinition(const string & line, string & valueName, string & value, PutMode & putMode);

private:
  void Walk(Botan::Pipe & pipe) const;

private:
  PathName path;

private:
  KeyMap keyMap;

private:
  KeyMap::const_iterator iter = keyMap.end();

private:
  bool tracking = false;

private:
  MD5 snapshotDigest;

private:
  Botan::SecureVector<Botan::byte> signature;

private:
  unique_ptr<TraceStream> traceStream;

private:
  unique_ptr<TraceStream> traceError;

public:
  CfgImpl();

public:
  virtual ~CfgImpl() override;

private:
  string GetDefaultKeyName() const;

private:
  shared_ptr<CfgKey> FindKey(const string & keyName) const;

private:
  void WriteKeys(StreamWriter & writer);

private:
  void PutValue(const string & keyName, const string & valueName, const string & value, PutMode putMode, const string & documentation, bool commentedOut);

private:
  bool ClearValue(const string & keyName, const string & valueName);
  
private:
  int lineno = 0;

private:
  PathName currentFile;

private:
  friend class Cfg;
};

Cfg::~Cfg()
{
}

CfgImpl::CfgImpl() :
  traceStream(TraceStream::Open(MIKTEX_TRACE_CONFIG)),
  traceError(TraceStream::Open(MIKTEX_TRACE_ERROR))
{
}

CfgImpl::~CfgImpl()
{
  try
  {
    traceError->Close();
    traceStream->Close();
  }
  catch (const exception &)
  {
  }
}

string CfgImpl::GetDefaultKeyName() const
{
  if (path.Empty())
  {
    return "";
  }
  return path.GetFileNameWithoutExtension().ToString();
}

shared_ptr<CfgKey> CfgImpl::FindKey(const string & keyName) const
{
  KeyMap::const_iterator it = keyMap.find(Utils::MakeLower(keyName.empty() ? GetDefaultKeyName() : keyName));
  if (it == keyMap.end())
  {
    return nullptr;
  }
  return it->second;
}

void CfgImpl::WriteKeys(StreamWriter & writer)
{
  for (auto & p : keyMap)
  {
    p.second->WriteValues(writer);
  }
  if (tracking)
  {
    snapshotDigest = GetDigest();
  }
}

void CfgImpl::DeleteKey(const string & keyName)
{
  KeyMap::iterator it = keyMap.find(Utils::MakeLower(keyName));
  if (it == keyMap.end())
  {
    INVALID_ARGUMENT("keyName", keyName);
  }
  keyMap.erase(it);
}

void CfgImpl::Walk(Botan::Pipe & pipe) const
{
  vector<CfgKey> keys;
  keys.reserve(keyMap.size());
  for (const auto & p : keyMap)
  {
    keys.push_back(*p.second);
  }
  sort(keys.begin(), keys.end());
  for (const CfgKey & key : keys)
  {
    pipe.write("[");
    pipe.write(key.lookupName);
    pipe.write("]\n");
    vector<CfgValue> values;
    values.reserve(key.valueMap.size());
    for (const auto & p : key.valueMap)
    {
      values.push_back(*p.second);
    }
    sort(values.begin(), values.end());
    for (const CfgValue & val : values)
    {
      if (val.value.empty())
      {
        pipe.write(val.lookupName);
        pipe.write("=");
        pipe.write("\n");
      }
      else if (val.IsMultiValue())
      {
        for (const string & v : val.value)
        {
          pipe.write(val.lookupName);
          pipe.write("=");
          pipe.write(v);
          pipe.write("\n");
        }
      }
      else
      {
        pipe.write(val.lookupName);
        pipe.write("=");
        pipe.write(val.value.front());
        pipe.write("\n");
      }
    }
  }
}

MD5 CfgImpl::GetDigest() const
{
  Botan::Pipe pipe(new Botan::Hash_Filter("MD5"));
  pipe.start_msg();
  Walk(pipe);
  pipe.end_msg();
  Botan::SecureVector<Botan::byte> md5 = pipe.read_all(0);
  MiKTeX::Core::MD5 result;
  MIKTEX_ASSERT(sizeof(result) == 16);
  MIKTEX_ASSERT(md5.size() == sizeof(result));
  memcpy(&result[0], &md5[0], md5.size());
  return result;
}

unique_ptr<Cfg> Cfg::Create()
{
  return make_unique<CfgImpl>();
}

string CfgImpl::GetValue(const string & keyName, const string & valueName) const
{
  string result;
  if (!TryGetValue(keyName, valueName, result))
  {
    MIKTEX_FATAL_ERROR_2(T_("The configuration value does not exist."), "valueName", valueName);
  }
  return result;
}

bool CfgImpl::TryGetValue(const string & keyName, const string & valueName, string & outValue) const
{
  shared_ptr<CfgKey> key = FindKey(keyName);

  if (key == nullptr)
  {
    return false;
  }

  shared_ptr<Cfg::Value> value = key->GetValue(valueName);

  if (value == nullptr || value->IsCommentedOut())
  {
    return false;
  }

  outValue = value->GetValue();

  return true;
}

bool CfgImpl::TryGetValue(const string & keyName, const string & valueName, PathName & path) const
{
  string value;
  if (!TryGetValue(keyName, valueName, value))
  {
    return false;
  }
  path = value;
  return true;
}

bool CfgImpl::TryGetValue(const string & keyName, const string & valueName, vector<string> & outValue) const
{
  shared_ptr<CfgKey> key = FindKey(keyName);

  if (key == nullptr)
  {
    return false;
  }

  shared_ptr<Cfg::Value> value = key->GetValue(valueName);

  if (value == nullptr || value->IsCommentedOut())
  {
    return false;
  }

  outValue = value->GetMultiValue();

  return true;
}

void CfgImpl::PutValue(const string & keyName_, const string & valueName, const string & value, CfgImpl::PutMode putMode, const string & documentation, bool commentedOut)
{
  string keyName = keyName_.empty() ? GetDefaultKeyName() : keyName_;
  if (keyName.empty())
  {
    MIKTEX_UNEXPECTED();
  }
  string lookupKeyName = Utils::MakeLower(keyName);
  pair<KeyMap::iterator, bool> pair1 = keyMap.insert(make_pair(lookupKeyName, make_shared<CfgKey>(keyName, lookupKeyName)));

  KeyMap::iterator itKey = pair1.first;
  MIKTEX_ASSERT(itKey != keyMap.end());

  string lookupValueName = Utils::MakeLower(valueName);
  pair<ValueMap::iterator, bool> pair2 = itKey->second->valueMap.insert(make_pair(lookupValueName, make_shared<CfgValue>(valueName, lookupValueName, value, documentation, commentedOut)));

  if (!pair2.second)
  {
    // modify existing value
    ValueMap::iterator itVal = pair2.first;
    if (itVal->second->IsMultiValue() && putMode != None)
    {
      MIKTEX_UNEXPECTED();
    }
    itVal->second->documentation = documentation;
    itVal->second->commentedOut = commentedOut;
    if (putMode == Append)
    {
      if (itVal->second->value.empty())
      {
        itVal->second->value.push_back(value);
      }
      else
      {
        itVal->second->value.front() += value.front();
      }
    }
    else if (putMode == SearchPathAppend)
    {
      if (itVal->second->value.empty())
      {
        itVal->second->value.push_back(value);
      }
      else
      {
        if (!itVal->second->value.front().empty())
        {
          itVal->second->value.front() += PATH_DELIMITER;
        }
        itVal->second->value.front() += value;
      }
    }
    else if (itVal->second->IsMultiValue())
    {
      itVal->second->value.push_back(value);
    }
    else
    {
      itVal->second->value.clear();
      itVal->second->value.push_back(value);
    }
  }
}

bool CfgImpl::ClearValue(const string & keyName_, const string & valueName)
{
  string keyName = keyName_.empty() ? GetDefaultKeyName() : keyName_;
  if (keyName.empty())
  {
    MIKTEX_UNEXPECTED();
  }
  string lookupKeyName = Utils::MakeLower(keyName);
  KeyMap::iterator itKey = keyMap.find(lookupKeyName);
  if (itKey == keyMap.end())
  {
    return false;
  }
  string lookupValueName = Utils::MakeLower(valueName);
  ValueMap::iterator itValue = itKey->second->valueMap.find(lookupValueName);
  if (itValue == itKey->second->valueMap.end())
  {
    return false;
  }
  itValue->second->value.clear();
  return true;
}

void CfgImpl::PutValue(const string & keyName, const string & valueName, const string & value)
{
  return PutValue(keyName, valueName, value, None, "", false);
}

void CfgImpl::PutValue(const string & keyName, const string & valueName, const string & value, const string & documentation, bool commentedOut)
{
  return PutValue(keyName, valueName, value, None, value, commentedOut);
}

void CfgImpl::Read(const PathName & path, bool mustBeSigned)
{
  Read(path, path.GetFileNameWithoutExtension().ToString(), 0, mustBeSigned);
  this->path = path;
}

void CfgImpl::Read(const PathName & path, const string & defaultKeyName, int level, bool mustBeSigned)
{
  MIKTEX_ASSERT(!(level > 0 && mustBeSigned));

  traceStream->WriteFormattedLine("core", T_("parsing: %s..."), path.Get());

  if (mustBeSigned)
  {
    traceStream->WriteFormattedLine("core", T_("signature required..."));
  }

  bool wasEmpty = Empty();

  StreamReader reader(path);

  string line;
  line.reserve(128);

  AutoRestore<int> autoRestore1(lineno);
  AutoRestore<PathName> autoRestore(currentFile);

  string keyName = defaultKeyName;

  lineno = 0;
  currentFile = path;

  string documentation;

  while (reader.ReadLine(line))
  {
    ++lineno;
    Trim(line);
    if (line.empty())
    {
      documentation = "";
    }
    else if (line[0] == '!')
    {
      documentation = "";
      Tokenizer tok(line.c_str() + 1, " \t");
      const char * lpsz = tok.GetCurrent();
      if (lpsz == 0)
      {
        FATAL_CFG_ERROR(T_("invalid cfg directive"));
      }
      if (StringCompare(lpsz, "include") == 0)
      {
        ++tok;
        lpsz = tok.GetCurrent();
        if (lpsz == nullptr)
        {
          FATAL_CFG_ERROR(T_("missing file name argument"));
        }
        PathName path2(path);
        path2.MakeAbsolute();
        path2.RemoveFileSpec();
        path2 /= lpsz;
        Read(path2, keyName, level + 1, false);
      }
      else if (StringCompare(lpsz, "clear") == 0)
      {
        ++tok;
        lpsz = tok.GetCurrent();
        if (lpsz == nullptr)
        {
          FATAL_CFG_ERROR(T_("missing value name argument"));
        }
        ClearValue(keyName, lpsz);
      }
      else
      {
        FATAL_CFG_ERROR(T_("unknown cfg directive"));
      }
    }
    else if (line[0] == '[')
    {
      documentation = "";
      Tokenizer tok(line.c_str() + 1, "]");
      const char * lpsz = tok.GetCurrent();
      if (lpsz == nullptr)
      {
        FATAL_CFG_ERROR(T_("incomplete secion name"));
      }
      keyName = lpsz;
    }
    else if (line.length() >= 3 && line[0] == COMMENT_CHAR && line[1] == COMMENT_CHAR && line[2] == ' ')
    {
      if (!documentation.empty())
      {
        documentation += '\n';
      }
      documentation += &line[3];
    }
    else if ((line.length() >= 2 && line[0] == COMMENT_CHAR && (IsAlNum(line[1]) || line[1] == '.')) || IsAlNum(line[0]) || line[0] == '.')
    {
      string valueName;
      string value;
      PutMode putMode;
      if (!ParseValueDefinition(line[0] == COMMENT_CHAR ? &line[1] : &line[0], valueName, value, putMode))
      {
        FATAL_CFG_ERROR(T_("invalid value definition"));
      }
      PutValue(keyName, valueName, value, putMode, documentation, line[0] == COMMENT_CHAR);
    }
    else if (line.length() >= 4 && line[0] == COMMENT_CHAR && line[1] == COMMENT_CHAR && line[2] == COMMENT_CHAR && line[3] == COMMENT_CHAR)
    {
      documentation = "";
      Tokenizer tok(line.c_str() + 4, " \t");
      const char * lpsz = tok.GetCurrent();
      if (lpsz != nullptr)
      {
        if (StringCompare(lpsz, "signature/miktex:") == 0)
        {
          ++tok;
          lpsz = tok.GetCurrent();
          if (lpsz != nullptr && wasEmpty && level == 0)
          {
            Botan::Pipe pipe(new Botan::Base64_Decoder(Botan::Decoder_Checking::FULL_CHECK));
            pipe.process_msg(lpsz);
            signature = pipe.read_all();
          }
        }
      }
    }
  }

  reader.Close();

  if (mustBeSigned && signature.size() == 0)
  {
    FATAL_CFG_ERROR(T_("the configuration file is not signed"));
  }

  if (wasEmpty && level == 0 && signature.size() > 0)
  {
    unique_ptr<Botan::Public_Key> pPublicKey(LoadPublicKey());
    Botan::RSA_PublicKey * pRsaKey = dynamic_cast<Botan::RSA_PublicKey*>(pPublicKey.get());
    if (pRsaKey == nullptr)
    {
      MIKTEX_UNEXPECTED();
    }
#if BOTAN_VERSION_CODE >= BOTAN_VERSION_CODE_FOR(1, 10, 0)
    Botan::Pipe pipe(new Botan::PK_Verifier_Filter(new Botan::PK_Verifier(*pRsaKey, EMSA_), signature));
#else
    Botan::Pipe pipe(new Botan::PK_Verifier_Filter(Botan::get_pk_verifier(*pRsaKey, EMSA_), signature));
#endif
    pipe.start_msg();
    Walk(pipe);
    pipe.end_msg();
    Botan::byte ok;
    if (pipe.read_byte(ok) != 1)
    {
      MIKTEX_UNEXPECTED();
    }
    MIKTEX_ASSERT(ok == 1 || ok == 0);
    if (ok != 1)
    {
      FATAL_CFG_ERROR(T_("the file has been tampered with"));
    }
  }
}

bool CfgImpl::ParseValueDefinition(const string & line, string & valueName, string & value, CfgImpl::PutMode & putMode)
{
  MIKTEX_ASSERT(!line.empty() && (IsAlNum(line[0]) || line[0] == '.'));

  size_t posEqual = line.find('=');

  putMode = None;

  if (posEqual == string::npos || posEqual == 0)
  {
    return false;
  }

  value = line.substr(posEqual + 1);
  Trim(value);

  if (line[posEqual - 1] == '+')
  {
    putMode = Append;
    posEqual -= 1;
  }
  else if (line[posEqual - 1] == ';')
  {
    putMode = SearchPathAppend;
    posEqual -= 1;
  }

  valueName = line.substr(0, posEqual);
  Trim(valueName);

  return true;
}

class BotanUI : public Botan::User_Interface
{
public:
  BotanUI(IPrivateKeyProvider * pPrivateKeyProvider) :
    pPrivateKeyProvider(pPrivateKeyProvider)
  {
  }
public:
  string get_passphrase(const string & what, const string & source, UI_Result & result) const override
  {
    string passphrase;
    result = (pPrivateKeyProvider->GetPassphrase(passphrase) ? UI_Result::OK : UI_Result::CANCEL_ACTION);
    return passphrase;
  }
private:
  IPrivateKeyProvider * pPrivateKeyProvider = nullptr;
};

void CfgImpl::Write(const PathName & path, const string & header, IPrivateKeyProvider * pPrivateKeyProvider)
{
  time_t t = time(0);
  StreamWriter writer(path);
  if (!header.empty())
  {
    writer.WriteFormattedLine("%c%c%c %s", COMMENT_CHAR, COMMENT_CHAR, COMMENT_CHAR, header.c_str());
    writer.WriteLine();
  }
  WriteKeys(writer);
  if (pPrivateKeyProvider != nullptr)
  {
    unique_ptr<Botan::PKCS8_PrivateKey> privateKey;
    Botan::AutoSeeded_RNG rng;
    BotanUI ui(pPrivateKeyProvider);
    unique_ptr<Botan::Pipe> pPipe;
    privateKey.reset(Botan::PKCS8::load_key(
      pPrivateKeyProvider->GetPrivateKeyFile().ToString(),
      rng,
      ui));
    Botan::RSA_PrivateKey * pRsaKey = dynamic_cast<Botan::RSA_PrivateKey *>(privateKey.get());
    if (pRsaKey == nullptr)
    {
      MIKTEX_UNEXPECTED();
    }
    pPipe.reset(new Botan::Pipe(
#if BOTAN_VERSION_CODE >= BOTAN_VERSION_CODE_FOR(1, 10, 0)
      new Botan::PK_Signer_Filter(new Botan::PK_Signer(*pRsaKey, EMSA_), rng),
#else
      new Botan::PK_Signer_Filter(new Botan::PK_Signer(*pRsaKey, Botan::get_emsa(EMSA_)), rng),
#endif
      new Botan::Base64_Encoder()));
    pPipe->start_msg();
    Walk(*pPipe);
    pPipe->end_msg();
    writer.WriteLine();
    writer.WriteFormattedLine(
      T_("%c%c%c%c This configuration file is signed by a MiKTeX maintainer. The signature follows."),
      COMMENT_CHAR, COMMENT_CHAR, COMMENT_CHAR, COMMENT_CHAR);
    writer.WriteFormattedLine(
      T_("%c%c%c%c-----BEGIN MIKTEX SIGNATURE-----"),
      COMMENT_CHAR, COMMENT_CHAR, COMMENT_CHAR, COMMENT_CHAR);
    writer.WriteFormattedLine("%c%c%c%c signature/miktex: %s",
      COMMENT_CHAR, COMMENT_CHAR, COMMENT_CHAR, COMMENT_CHAR,
      pPipe->read_all_as_string().c_str());
    writer.WriteFormattedLine(
      T_("%c%c%c%c-----END MIKTEX SIGNATURE-----"),
      COMMENT_CHAR, COMMENT_CHAR, COMMENT_CHAR, COMMENT_CHAR);
  }
  writer.Close();
  File::SetTimes(path, t, t, t);
}

shared_ptr<Cfg::Key> CfgImpl::FirstKey()
{
  iter = keyMap.begin();
  if (iter == keyMap.end())
  {
    return nullptr;
  }
  return iter->second;
}

shared_ptr<Cfg::Key> CfgImpl::NextKey()
{
  if (iter == keyMap.end())
  {
    MIKTEX_UNEXPECTED();
  }
  ++iter;
  if (iter == keyMap.end())
  {
    return nullptr;
  }
  return iter->second;
}

void CfgImpl::DeleteValue(const string & keyName, const string & valueName)
{
  KeyMap::iterator it = keyMap.find(Utils::MakeLower(keyName));
  if (it == keyMap.end())
  {
    INVALID_ARGUMENT("keyName", keyName);
  }
  ValueMap::iterator it2 = it->second->valueMap.find(Utils::MakeLower(valueName));
  if (it2 == it->second->valueMap.end())
  {
    INVALID_ARGUMENT("valueName", valueName);
  }
  it->second->valueMap.erase(it2);
}

void CfgImpl::SetModified(bool b)
{
  tracking = true;
  snapshotDigest = GetDigest();
  if (b)
  {
    snapshotDigest[0] = ~snapshotDigest[0];
  }
}

bool CfgImpl::IsModified() const
{
  MIKTEX_ASSERT(tracking);
  MD5 digest = GetDigest();
  return !(digest == snapshotDigest);
}

bool CfgImpl::Empty() const
{
  return keyMap.empty();
}<|MERGE_RESOLUTION|>--- conflicted
+++ resolved
@@ -79,20 +79,13 @@
   string lookupName;
 
 public:
-  string value;
+  vector<string> value;
 
 public:
   string documentation;
 
 public:
-<<<<<<< HEAD
-  vector<string> value;
-=======
   bool commentedOut = false;
-
-private:
-  enum { INITIAL_VALUE_SIZE = 256 };
->>>>>>> 64a86176
 
 public:
   CfgValue()
